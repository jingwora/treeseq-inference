{
 "cells": [
  {
   "cell_type": "markdown",
   "metadata": {},
   "source": [
    "# Tree sequence characterisation of the UK Biobank using tsinfer"
   ]
  },
  {
   "cell_type": "markdown",
   "metadata": {},
   "source": [
    "By [Chaimaa Fadil](https://github.com/chaimaafadil)"
   ]
  },
  {
   "cell_type": "markdown",
   "metadata": {},
   "source": [
    "Publication - ***Inferring whole-genome histories in large population datasets*** - DOI: 10.1038/s41588-019-0483-y\n",
    "\n",
    "*External data licensing:*\n",
    "*The boundary data referenced in this notebook are provided by the Office for National Statistics (ONS), the Ordnance Survey and the Database of Global Administrative Areas (GADM). It contains public sector information licensed under the [Open Government Licence v3.0](http://www.nationalarchives.gov.uk/doc/open-government-licence/version/3/).*"
   ]
  },
  {
   "cell_type": "markdown",
   "metadata": {},
   "source": [
    "---"
   ]
  },
  {
   "cell_type": "markdown",
   "metadata": {},
   "source": [
    "This notebook contains the code for plotting Figure 5 of the publication 'Inferring whole-genome histories in large population datasets'. The aim of this analysis was to assess the performance of [tsinfer](https://tsinfer.readthedocs.io/en/latest/) on vast data sets such as the UK Biobank which comprises the SNP array data of ~500K individuals.\n",
    "\n",
<<<<<<< HEAD
    "With [tsinfer](https://tsinfer.readthedocs.io/en/latest/), we constructed a tree sequence for the UK Biobank (UKB) on human chromosme 20. Note that this notebook does not include the code for constructing the tree sequence. We used the tree sequence to characterise ancestral relationships between UKB individuals by computing the GNN proportions of each individual (see paper Methods for an explanation of Genealogical Nearest Neighbors). We then generated plots to (1) visualise the population structure resulting from the GNN structure of the tree sequence and (2) characterise the relationship between geographical proximity of birth locations and genetic relatedness. Please refer to the publication above for further discussion."
=======
    "With [tsinfer](https://tsinfer.readthedocs.io/en/latest/), we constructed a tree sequence for the UK Biobank (UKB) on human chromosome 20. Note that this notebook does not include the code for constructing the tree sequence. We used the tree sequence to characterise ancestral relationships between UKB individuals by computing the GNN proportions of each individual (see paper for discussion on GNNs). We then generated plots to (1) visualise the population structure resulting from the GNN structure of the tree sequence and (2) characterise the relationship between geographical proximity of birth locations and genetic relatedness. Please refer to the publication above for further discussion."
>>>>>>> e34c2eb8
   ]
  },
  {
   "cell_type": "markdown",
   "metadata": {},
   "source": [
    "The notebook is structured into 3 sections:\n",
    "\n",
    "* In **Section 1** we determine the birth location of all individuals in the UKB with reported birth coordinates. The UKB provides birth coordinates for individuals born in Great Britain (England, Wales and Scotland). These coordinates are encoded in the British National Grid (BNG) reference system. We reverse-geocode these coordinates to determine the name of the region in which a person was born. We define regions in the UK as per the [NUTS](https://en.wikipedia.org/wiki/NUTS_statistical_regions_of_the_United_Kingdom) territorial subdivision system. The NUTS subdivision of the UK is defined at 3 levels. We chose to map individuals' birth coordinates to both NUTS Level-2 and NUTS Level-3 areas.\n",
    "\n",
    "\n",
    "* In **Section 2** we generate 2 matrices of GNN proportions by computing the GNNs of each individual in the UKB using as reference sets individuals' NUTS-2 and NUTS-3 birth locations, respectively. The GNNs are computed from the tree sequence constructed previously. Note that a path to the tree sequence `ts_path` is required as input.\n",
    "\n",
    "\n",
    "* In **Section 3** we use the data generated in sections 1 and 2 to plot the different panels of Figure 5, that is, visual representations (1) of the GNN matrix and (2) of the geographical clustering of relatedness between. Note that panels A and B of Figure 5 rely on the NUTS-2 subdivision of the UK, while panels C, D and E, on the NUTS-3 subdivision."
   ]
  },
  {
   "cell_type": "markdown",
   "metadata": {},
   "source": [
    "**Additional notes on the execution of this notebook:**\n",
    "* The 3 main sections of this notebook need to be run in numerical order as each section following section 1.1 is dependent on variables created in previous sections.\n",
    "* The input files for each section are listed only for reference. It is not necessary to load them if the script is being run in one sitting.\n",
    "* For the boundary vector shapefiles, the link to download these files is provided in the markdown. These come in the form of zipped folders. Make sure to unzip the folder and place it in the same directory as this notebook. The folder should have the same name as the one indicated in the code.\n",
    "* The input files used in section 1.2 for the names and countries of NUTS areas are provided with this notebook. The code to load them is already included in the script and assumes that they are located in the same directory as this notebook."
   ]
  },
  {
   "cell_type": "code",
   "execution_count": 387,
   "metadata": {},
   "outputs": [],
   "source": [
    "\"\"\"\n",
    "Various libraries used throughout the notebook\n",
    "\"\"\"\n",
    "\n",
    "import numpy as np\n",
    "import pandas as pd\n",
    "import tskit\n",
    "\n",
    "import scipy\n",
    "import cartopy\n",
    "import cartopy.crs as ccrs\n",
    "import cartopy.io.shapereader as shpreader\n",
    "from shapely.geometry import Polygon\n",
    "from shapely.geometry import MultiPoint\n",
    "from shapely.geometry import Point\n",
    "\n",
    "import random\n",
    "import time"
   ]
  },
  {
   "cell_type": "markdown",
   "metadata": {},
   "source": [
    "## 1. Reverse-geocode places of birth"
   ]
  },
  {
   "cell_type": "markdown",
   "metadata": {},
   "source": [
    "### 1.1 Map BNG (Easting, Northing) coordinates to NUTS Level 2 and Level 3 areas"
   ]
  },
  {
   "cell_type": "markdown",
   "metadata": {},
   "source": [
    "**1.1 Input files:** \n",
    "* `ukb_metadata.csv` - Raw dataframe with individuals' IDs and birth coordinates defined under the Ordnance Survey National Grid reference system (also referred to as British National Grid - BNG). In this code, `ukb_metadata.csv` contains in each row data relating to a single individual. This data is organised into the following 5 columns:\n",
    "    * `SampleID`\n",
    "    * `Ethnicity`\n",
    "    * `PlaceOfBirthUK_East` (person's easting birth coordinate)\n",
    "    * `PlaceOfBirthUK_North` (person's northing birth coordinate)\n",
    "    * `CountryOfBirth_UK` (person's country of birth if born in the UK. If not, the field is specified as 'NaN') \n",
    "    \n",
    "* Boundary vectors for:\n",
    "    * [NUTS Level 2 areas](https://data.gov.uk/dataset/e65fbc2a-7314-450f-b4a1-14ba87378b3c/nuts-level-2-january-2018-generalised-clipped-boundaries-in-the-united-kingdom): `NUTS_Level_2_January_2018_Generalised_Clipped_Boundaries_in_the_United_Kingdom`;\n",
    "    * [NUTS Level 3 areas](https://data.gov.uk/dataset/0c9bc79f-e3d2-4955-aa5c-cd43bae9c67a/nuts-level-3-january-2018-generalised-clipped-boundaries-in-the-united-kingdom): `NUTS_Level_3_January_2018_Generalised_Clipped_Boundaries_in_the_United_Kingdom`."
   ]
  },
  {
   "cell_type": "code",
   "execution_count": null,
   "metadata": {},
   "outputs": [],
   "source": [
    "We first import the raw dataframe containing individuals' places of birth encoded in BNG coordinates (eastings and northings)."
   ]
  },
  {
   "cell_type": "code",
   "execution_count": 1,
   "metadata": {},
   "outputs": [],
   "source": [
    "# Import dataframes and add a column to store NUTS birth locations.\n",
    "def get_input_df(path):\n",
    "    df = pd.read_csv(path)\n",
    "    df['PlaceOfBirth_NUTS'] = np.nan\n",
    "    return df"
   ]
  },
  {
   "cell_type": "code",
   "execution_count": 164,
   "metadata": {},
   "outputs": [],
   "source": [
    "ukb_nuts2_df = get_input_df(\"ukb_metadata.csv\")\n",
    "ukb_nuts3_df = get_input_df(\"ukb_metadata.csv\")"
   ]
  },
  {
   "cell_type": "markdown",
   "metadata": {},
   "source": [
    "We then import the vector boundary data for the 41 NUTS-2 areas and the 179 NUTS-3 areas. This data contains the polygons and names of each NUTS area. The polygons are defined by digital vector boundaries for NUTS-2 and NUTS-3 areas in the UK as of January 2018. The boundaries are available at different resolutions - we use here the generalised clipped boundaries. \n",
    "\n",
    "This data was published by the Office for National Statistics and can be downloaded as a **shapefile** from the UK government open database for [NUTS-2](https://data.gov.uk/dataset/e65fbc2a-7314-450f-b4a1-14ba87378b3c/nuts-level-2-january-2018-generalised-clipped-boundaries-in-the-united-kingdom) and [NUTS-3](https://data.gov.uk/dataset/0c9bc79f-e3d2-4955-aa5c-cd43bae9c67a/nuts-level-3-january-2018-generalised-clipped-boundaries-in-the-united-kingdom) areas."
   ]
  },
  {
   "cell_type": "code",
   "execution_count": 166,
   "metadata": {},
   "outputs": [],
   "source": [
    "# Import NUTS polygons and names and create a dataframe of polygons, poly_df.\n",
    "def get_nuts_polygons(nuts_path, name_field, code_field):\n",
    "    # Get NUTS polygons and names\n",
    "    area_path = nuts_path\n",
    "    reader = shpreader.Reader(area_path)\n",
    "    geometries = list(reader.geometries())\n",
    "    names = [record.attributes[name_field] for record in reader.records()]\n",
    "    codes = [record.attributes[code_field] for record in reader.records()]\n",
    "    # Create dataframe of polygons\n",
    "    poly_df = pd.DataFrame({\n",
    "        'geometry': geometries,\n",
    "        'name': names,\n",
    "        'code': codes\n",
    "    })\n",
    "    return poly_df\n",
    "\n",
    "# Update the NUTS-3 poly_df to account for individuals born in Northern Ireland (see 'note on individuals born in Northern Ireland' below).\n",
    "# This function adds the NUTS-2 polygon for Northern Ireland to poly_df_nuts3 and deletes NUTS-3 polygons located in Northern Ireland.\n",
    "def update_nuts3_polygons(poly_df_nuts3, poly_df_nuts2):\n",
    "    # Remove NUTS-3 polygons located in Northern Ireland\n",
    "    NIR = ['Antrim and Newtownabbey','Ards and North Down','Armagh City, Banbridge and Craigavon','Belfast',\n",
    "           'Causeway Coast and Glens','Derry City and Strabane','Fermanagh and Omagh','Lisburn and Castlereagh',\n",
    "           'Mid Ulster','Mid and East Antrim','Newry, Mourne and Down']\n",
    "    NIR_index = poly_df_nuts3.loc[poly_df_nuts3.name.isin(NIR),:].index.values\n",
    "    poly_df_nuts3 = poly_df_nuts3.drop(NIR_index)\n",
    "    # Add \"Northern Ireland\" to poly_df_nuts3\n",
    "    NIR = poly_df_nuts2.loc[poly_df_nuts2['name']=='Northern Ireland',:]\n",
    "    poly_df_nuts3 = poly_df_nuts3.append(NIR, ignore_index=True)\n",
    "    return poly_df_nuts3"
   ]
  },
  {
   "cell_type": "code",
   "execution_count": 167,
   "metadata": {},
   "outputs": [],
   "source": [
    "poly_df_nuts2 = get_nuts_polygons(\"NUTS_Level_2_January_2018_Generalised_Clipped_Boundaries_in_the_United_Kingdom/NUTS_Level_2_January_2018_Generalised_Clipped_Boundaries_in_the_United_Kingdom\", \"nuts218nm\", \"nuts218cd\")\n",
    "poly_df_nuts3 = get_nuts_polygons(\"NUTS_Level_3_January_2018_Generalised_Clipped_Boundaries_in_the_United_Kingdom/NUTS_Level_3_January_2018_Generalised_Clipped_Boundaries_in_the_United_Kingdom\", \"nuts318nm\", \"nuts318cd\")\n",
    "poly_df_nuts3 = update_nuts3_polygons(poly_df_nuts3, poly_df_nuts2) # See note below"
   ]
  },
  {
   "cell_type": "markdown",
   "metadata": {},
   "source": [
    "**Note on individuals born in Northern Ireland:**\n",
    "\n",
    "In the UKB, individuals born in Northern Ireland have no reported birth coordinates. Their place of birth is only reported through the `CountryOfBirth_UK` field as \"Northern Ireland\". We are therefore unable to reverse-geocode their birth location. As we still want to include them in our analysis, we manually report their NUTS-2 and NUTS-3 birth location as \"Northern Ireland\".\n",
    "\n",
    "Since \"Northern Ireland\" is a NUTS-2 and not a NUTS-3 area, we modified `poly_df_nuts3` above with `update_nuts3_polygons` to include a polygon for the area of \"Northern Ireland\". We also remove the unused 11 NUTS-3 areas located in Northern Ireland."
   ]
  },
  {
   "cell_type": "markdown",
   "metadata": {},
   "source": [
    "---"
   ]
  },
  {
   "cell_type": "markdown",
   "metadata": {},
   "source": [
    "Finally, we reverse-geocode birth locations. We input individuals' birth coordinates and map those to a NUTS area. We do so using as reference both NUTS-2 and NUTS-3 subdivisions.\n",
    "\n",
    "The function `reverse-geocode` takes as input the UKB dataframe `ukb_df` which contains individuals' BNG birth coordinates and the dataframe of polygons `poly_df` created in the previous step. For each birth coordinate tuple (easting and northing), the function outputs the name of the NUTS (2 or 3) area in which the point encoded by the coordinates is located in. The function operates in 3 steps:\n",
    "\n",
    "1. `checkCoordinates` verifies that the coordinates are not `NaN`. Note that in the UKB, place of birth coordinates are only given for individuals born in Great Britain.\n",
    "2. `OSGB36toWGS84` converts the BNG coordinates (OSGB36) to latitude/longitude coordinates (WGS84).\n",
    "3. `LatLonToAddress` uses the `within()` function to map the latitude/longitude coordinates to one of the polygons in `poly_df` and outputs the name of the polygon.\n",
    "\n",
    "Note: if your coordinates are given in latitudes and longitudes, you can modify `reverse-geocode` to skip step (2)."
   ]
  },
  {
   "cell_type": "code",
   "execution_count": 168,
   "metadata": {},
   "outputs": [],
   "source": [
    "from bng_to_latlon import OSGB36toWGS84\n",
    "# Library: https://pypi.org/project/bng-latlon/\n",
    "\n",
    "def checkCoordinates(easting,northing):\n",
    "    return (not(np.isnan(easting) and np.isnan(northing)))\n",
    "\n",
    "def LatLonToAddress(latlon, poly_df):\n",
    "    p = Point(latlon[1],latlon[0])\n",
    "    # Find polygon\n",
    "    for index in poly_df.index:\n",
    "        if p.within(poly_df.at[index,'geometry']):\n",
    "            return poly_df.at[index,'name']\n",
    "            break\n",
    "    return np.nan\n",
    "\n",
    "def reverse_geocode(ukb_df, poly_df):\n",
    "    for index in ukb_df.index:\n",
    "        easting = ukb_df.at[index,'PlaceOfBirthUK_East']\n",
    "        northing = ukb_df.at[index,'PlaceOfBirthUK_North']\n",
    "        if checkCoordinates(easting, northing):\n",
    "            try:\n",
    "                latlon = OSGB36toWGS84(easting, northing)\n",
    "                address = LatLonToAddress(latlon, poly_df)\n",
    "                ukb_df.loc[index, 'PlaceOfBirth_NUTS'] = address\n",
    "            except:\n",
    "                print(\"Exception at \", index)\n",
    "    # Manually map all individuals born in Northern Ireland to \"Northern Ireland\" (see note above)\n",
    "    ukb_df.loc[ukb_df['CountryOfBirth_UK']=='Northern Ireland', 'PlaceOfBirth_NUTS'] = 'Northern Ireland'\n",
    "    return ukb_df"
   ]
  },
  {
   "cell_type": "code",
   "execution_count": 169,
   "metadata": {},
   "outputs": [],
   "source": [
    "# Note: this step will take a few hours to run. A more efficient approach would be to run it on different parts \n",
    "# of the dataframe in parallel then merge the outputs.\n",
    "ukb_nuts2_df = reverse_geocode(ukb_nuts2_df, poly_df_nuts2)\n",
    "ukb_nuts3_df = reverse_geocode(ukb_nuts3_df, poly_df_nuts3)"
   ]
  },
  {
   "cell_type": "code",
   "execution_count": 170,
   "metadata": {},
   "outputs": [],
   "source": [
    "# Save\n",
    "ukb_nuts2_df.to_csv(\"ukb_reverse_geocoded_nuts2.csv\", index=False)\n",
    "ukb_nuts3_df.to_csv(\"ukb_reverse_geocoded_nuts3.csv\", index=False)"
   ]
  },
  {
   "cell_type": "markdown",
   "metadata": {},
   "source": [
    "**1.1 Output files:**\n",
    "* `ukb_reverse_geocoded_nuts2.csv` - UKB dataframe with birth locations reverse-geocoded to NUTS-2 areas.\n",
    "* `ukb_reverse_geocoded_nuts3.csv` - UKB dataframe with birth locations reverse-geocoded to NUTS-3 areas."
   ]
  },
  {
   "cell_type": "markdown",
   "metadata": {},
   "source": [
    "### 1.2 Clean the dataset by removing any inconsistencies in the reverse-geocoding of birth locations\n",
    "\n",
    "Among the individuals with reported birth coordinates that were reverse-geocoded in the previous step, we suggest to delete individuals who:\n",
    "1. **Were not mapped to any NUTS area.** That is usually the case for individuals with birth coordinates mapping to bodies of water that are outside NUTS polygons. For example, one individual's birth coordinates mapped to a point in the Atlantic Ocean.\n",
    "    \n",
    "2. **Were mapped to a NUTS area that is not located within their reported country of birth.** For example, an individual's birth coordinates mapped to an area in East Wales while their country of birth was reported as 'England' in the `CountryOfBirth_UK` column."
   ]
  },
  {
   "cell_type": "markdown",
   "metadata": {},
   "source": [
    "**1.2 Input files:**\n",
    "* `ukb_reverse_geocoded_nuts2.csv` - UKB dataframe with birth locations reverse-geocoded to NUTS-2 areas.\n",
    "* `ukb_reverse_geocoded_nuts2.csv` - UKB dataframe with birth locations reverse-geocoded to NUTS-3 areas.\n",
    "* `UK_NUTS_Level_2_January_2018_Names_and_Countries.csv` - Name and country of NUTS-2 areas.\n",
    "* `UK_NUTS_Level_3_January_2018_Names_and_Countries.csv` - Name and country of NUTS-3 areas."
   ]
  },
  {
   "cell_type": "code",
   "execution_count": 171,
   "metadata": {},
   "outputs": [],
   "source": [
    "# Select individuals born in Great Britain with reported birth coordinates.\n",
    "def get_gb_inds(ukb_df):\n",
    "    countries = ['England','Scotland','Wales']\n",
    "    GB_inds = ukb_df[ukb_df['CountryOfBirth_UK'].isin(countries)]\n",
    "    GB_inds = GB_inds[GB_inds['PlaceOfBirthUK_East'].notnull()]\n",
    "    return GB_inds\n",
    "\n",
    "# Read dataframes of nuts countries.\n",
    "def get_nuts_countries(countries_path):\n",
    "    nuts_countries = pd.read_csv(countries_path, index_col='name')\n",
    "    return nuts_countries\n",
    "\n",
    "# Get list of individuals with 'NaN' or inconsistent birth locations.\n",
    "def get_inds_to_delete(GB_inds, countries_path):\n",
    "    deleted_inds = list()\n",
    "    # Select individuals that were not mapped to a NUTS area\n",
    "    deleted_inds.extend(list(GB_inds[GB_inds['PlaceOfBirth_NUTS'].isnull()].index.values))\n",
    "    GB_inds = GB_inds.drop(deleted_inds)\n",
    "    # Select individuals that were mapped to a NUTS area that is not located in their reported country of birth\n",
    "    nuts_countries = get_nuts_countries(countries_path)\n",
    "    for index in GB_inds.index:\n",
    "        nuts = GB_inds.at[index, 'PlaceOfBirth_NUTS']\n",
    "        nuts_country = nuts_countries.at[nuts,'country']\n",
    "        country_of_birth = GB_inds.at[index, 'CountryOfBirth_UK']\n",
    "        if nuts_country!=country_of_birth:\n",
    "            deleted_inds.append(index)\n",
    "    return deleted_inds\n",
    " \n",
    "# Delete individuals with no or inconsistent reverse-geocoding of birth locations from dataframe.\n",
    "def clean_reverse_geocoding(ukb_df, countries_path):\n",
    "    GB_inds = get_gb_inds(ukb_df)\n",
    "    deleted_inds = get_inds_to_delete(GB_inds, countries_path)\n",
    "    ukb_df = ukb_df.drop(deleted_inds)\n",
    "    return ukb_df"
   ]
  },
  {
   "cell_type": "code",
   "execution_count": 172,
   "metadata": {},
   "outputs": [],
   "source": [
    "# Get cleaned dataframes\n",
    "ukb_nuts2_df = clean_reverse_geocoding(ukb_nuts2_df, \"UK_NUTS_Level_2_January_2018_Names_and_Countries.csv\")\n",
    "ukb_nuts3_df = clean_reverse_geocoding(ukb_nuts3_df, \"UK_NUTS_Level_3_January_2018_Names_and_Countries.csv\")"
   ]
  },
  {
   "cell_type": "code",
   "execution_count": 173,
   "metadata": {},
   "outputs": [],
   "source": [
    "# Save\n",
    "ukb_nuts2_df.to_csv(\"ukb_reverse_geocoded_cleaned_nuts2.csv\", index=False)\n",
    "ukb_nuts3_df.to_csv(\"ukb_reverse_geocoded_cleaned_nuts3.csv\", index=False)"
   ]
  },
  {
   "cell_type": "markdown",
   "metadata": {},
   "source": [
    "**1.2 Output files**\n",
    "* `ukb_reverse_geocoded_cleaned_nuts2.csv` - UKB dataframe after reverse-geocoding to NUTS-2 and cleaning.\n",
    "* `ukb_reverse_geocoded_cleaned_nuts3.csv` - UKB dataframe after reverse-geocoding to NUTS-3 and cleaning."
   ]
  },
  {
   "cell_type": "markdown",
   "metadata": {},
   "source": [
    "---"
   ]
  },
  {
   "cell_type": "markdown",
   "metadata": {},
   "source": [
    "## 2. Compute GNN matrix"
   ]
  },
  {
   "cell_type": "markdown",
   "metadata": {},
   "source": [
    "As mentioned earlier, this part requires as input a tree sequence constructed from the dataset.\n",
    "\n",
    "In this section, we compute the GNN proportions of each haplotype following the approach outlined in the Methods on `Genealogical Nearest Neighbors`and in Supplementary Figure 19. Here, our reference sets correspond to the NUTS areas to which individuals were mapped earlier. \n",
    "\n",
    "Before computing the GNNs, we extract the list of augmented samples with `run_compute_ukbb_gnn_get_augmented`. Augmented samples are the samples that were sequentially added to the ancestors tree sequence so that path compression could generate additional ancestors through signals of shared recombination breakpoints. To avoid biasing the analysis, we remove these samples when computing the GNNS in `run_compute_ukbb_gnn`."
   ]
  },
  {
   "cell_type": "markdown",
   "metadata": {},
   "source": [
    "**2. Input files:**\n",
    "* `ukb_reverse_geocoded_cleaned_nuts2.csv` - UKB dataframe after reverse-geocoding to NUTS-2 and cleaning.\n",
    "* `ukb_reverse_geocoded_cleaned_nuts3.csv` - UKB dataframe after reverse-geocoding to NUTS-3 and cleaning.\n",
    "* `ts_path` - Path to the tree sequence constructed from the dataset."
   ]
  },
  {
   "cell_type": "code",
   "execution_count": 308,
   "metadata": {},
   "outputs": [],
   "source": [
    "# Functions to compute the GNN matrix\n",
    "\n",
    "\"\"\"\n",
    "Various utilities for manipulating tree sequences and running tsinfer.\n",
    "\"\"\"\n",
    "import argparse\n",
    "import subprocess\n",
    "import time\n",
    "import collections\n",
    "import json\n",
    "import sys\n",
    "import io\n",
    "import csv\n",
    "import itertools\n",
    "import os.path\n",
    "\n",
    "import msprime\n",
    "import tsinfer\n",
    "import daiquiri\n",
    "import numpy as np\n",
    "import pandas as pd\n",
    "import tqdm\n",
    "import humanize\n",
    "import cyvcf2\n",
    "\n",
    "# Create dictionary of individuals' ethnicity and NUTS birth location\n",
    "def get_ukb_dict(ukb_df):\n",
    "    ukb_dict = {}\n",
    "    for index in ukb_df.index:\n",
    "        ukb_dict[ukb_df.at[index,'SampleID']] = {\n",
    "            'Ethnicity': ukb_df.at[index,'Ethnicity'],\n",
    "            'PlaceOfBirth_NUTS': ukb_df.at[index,'PlaceOfBirth_NUTS'],\n",
    "    }\n",
    "    return ukb_dict\n",
    "\n",
    "def get_augmented_samples(tables):\n",
    "    # Shortcut. Iterating over all the IDs is very slow here.\n",
    "    # Note that we don't necessarily recover all of the samples that were \n",
    "    # augmented here because they might have been simplified out.\n",
    "    nodes = tables.nodes\n",
    "    ids = np.where(nodes.flags == tsinfer.NODE_IS_SAMPLE_ANCESTOR)[0]\n",
    "    sample_ids = np.zeros(len(ids), dtype=int)\n",
    "    for j, node_id in enumerate(tqdm.tqdm(ids)):\n",
    "        offset = nodes.metadata_offset[node_id: node_id + 2]       \n",
    "        buff = bytearray(nodes.metadata[offset[0]: offset[1]])\n",
    "        md = json.loads(buff.decode())       \n",
    "        sample_ids[j] = md[\"sample\"]\n",
    "    return sample_ids   \n",
    "\n",
    "def run_compute_ukbb_gnn_get_augmented(ts_path):\n",
    "    ts = tskit.load(ts_path)\n",
    "    tables = ts.tables\n",
    "    before = time.time()\n",
    "    augmented_samples = set(get_augmented_samples(tables))\n",
    "    duration = time.time() - before\n",
    "    print(\"Got augmented:\", len(augmented_samples), \"in \", duration)\n",
    "    return augmented_samples\n",
    " \n",
    "def run_compute_ukbb_gnn(ts_path, augmented_samples, ukb_dict):\n",
    "    ts = tskit.load(ts_path)\n",
    "    tables = ts.tables\n",
    "    before = time.time()\n",
    "\n",
    "    reference_sets_map = collections.defaultdict(list)\n",
    "    ind_metadata = [None for _ in range(ts.num_individuals)]\n",
    "    all_samples = []\n",
    "\n",
    "    for ind in ts.individuals():\n",
    "        md = json.loads(ind.metadata.decode())\n",
    "        \n",
    "        try:\n",
    "            sample = ukb_dict[int(md[\"SampleID\"])]\n",
    "            if type(sample[\"PlaceOfBirth_NUTS\"])!=float:\n",
    "                md[\"PlaceOfBirth\"] = ukb_dict[int(md[\"SampleID\"])][\"PlaceOfBirth_NUTS\"]\n",
    "            else:\n",
    "                md[\"PlaceOfBirth\"]=np.nan\n",
    "                \n",
    "        except KeyError:\n",
    "            # Individuals not in dictionary (e.g. removed in step 1.2)\n",
    "            md[\"PlaceOfBirth\"] = np.nan\n",
    "            pass\n",
    "\n",
    "        ind_metadata[ind.id] = md\n",
    "        # Remove augmented samples to avoid biasing the analysis\n",
    "        for node in ind.nodes:\n",
    "            if node not in augmented_samples:\n",
    "                reference_sets_map[md[\"PlaceOfBirth\"]].append(node)\n",
    "                all_samples.append(node)\n",
    "\n",
    "    reference_set_names = list(reference_sets_map.keys())\n",
    "    reference_sets = [reference_sets_map[key] for key in reference_set_names]\n",
    "    \n",
    "    cols = {\n",
    "        \"place_of_birth\": [\n",
    "            ind_metadata[ts.node(u).individual][\"PlaceOfBirth\"] for u in all_samples],\n",
    "        \"sample_id\": [\n",
    "            ind_metadata[ts.node(u).individual][\"SampleID\"] for u in all_samples],\n",
    "        \"ethnicity\": [\n",
    "            ind_metadata[ts.node(u).individual][\"Ethnicity\"] for u in all_samples],\n",
    "    }\n",
    "\n",
    "    print(\"Computing GNNs for \", len(all_samples), \"samples\")\n",
    "    before = time.time()\n",
    "    A = ts.genealogical_nearest_neighbours(all_samples, reference_sets, num_threads=16)\n",
    "    duration = time.time() - before\n",
    "    print(\"Done in {:.2f} mins\".format(duration / 60))\n",
    "\n",
    "    for j, name in enumerate(reference_set_names):\n",
    "        cols[name] = A[:, j]\n",
    "    gnn_df = pd.DataFrame(cols)\n",
    "    return gnn_df\n",
    "\n",
    "# Main function to compute GNNs for the UKB using NUTS areas as reference sets\n",
    "def compute_gnn(ts_path, ukb_df, augmented_samples):\n",
    "    ukb_dict = get_ukb_dict(ukb_df)\n",
    "    gnn_df = run_compute_ukbb_gnn(ts_path, augmented_samples, ukb_dict)\n",
    "    return gnn_df"
   ]
  },
  {
   "cell_type": "code",
   "execution_count": null,
   "metadata": {},
   "outputs": [],
   "source": [
    "# Get augmented samples. \n",
    "ts_path = \"\" # Add path to tree sequence\n",
    "augmented_samples = run_compute_ukbb_gnn_get_augmented(ts_path)"
   ]
  },
  {
   "cell_type": "code",
   "execution_count": null,
   "metadata": {},
   "outputs": [],
   "source": [
    "# Compute GNNs for NUTS-2 and NUTS-3 mappings\n",
    "print('Computing GNNs for NUTS-2')\n",
    "gnn_nuts2_df = compute_gnn(ts_path, ukb_nuts2_df, augmented_samples)\n",
    "print('Computing GNNs for NUTS-3')\n",
    "gnn_nuts3_df = compute_gnn(ts_path, ukb_nuts3_df, augmented_samples)"
   ]
  },
  {
   "cell_type": "code",
   "execution_count": 232,
   "metadata": {},
   "outputs": [],
   "source": [
    "# Save\n",
    "gnn_nuts2_df.to_csv(\"gnn_nuts2.csv\", index=False)\n",
    "gnn_nuts3_df.to_csv(\"gnn_nuts3.csv\", index=False)"
   ]
  },
  {
   "cell_type": "markdown",
   "metadata": {},
   "source": [
    "**2. Output files:**\n",
    "* `gnn_nuts2.csv` - GNN matrix computed using NUTS-2 areas as reference sets.\n",
    "* `gnn_nuts3.csv` - GNN matrix computed using NUTS-3 areas as reference sets."
   ]
  },
  {
   "cell_type": "markdown",
   "metadata": {},
   "source": [
    "---"
   ]
  },
  {
   "cell_type": "markdown",
   "metadata": {},
   "source": [
    "## 3. Plot a heatmap and geographical representation of the GNN matrix\n",
    "See Figure 5 on the tsinfer paper"
   ]
  },
  {
   "cell_type": "markdown",
   "metadata": {},
   "source": [
    "**3. Input files:**\n",
    "* `gnn_nuts2.csv` - GNN matrix computed using NUTS-2 areas as reference sets.\n",
    "* `gnn_nuts3.csv` - GNN matrix computed using NUTS-3 areas as reference sets.\n",
    "* `poly_df_nuts2` - Dataframe of NUTS-2 polygons created in (1.1).\n",
    "* `poly_df_nuts3` - Dataframe of NUTS-3 polygons created in (1.1).\n",
    "* `gadm36_IRL_shp/gadm36_IRL_0` - Republic of Ireland boundary vectors. The shapefile can be downloaded from the Database of Global Administrative Areas [here](https://gadm.org/download_country_v3.html) by inputting \"Ireland\" as country and selecting the 'Shapefile' link."
   ]
  },
  {
   "cell_type": "code",
   "execution_count": 379,
   "metadata": {},
   "outputs": [],
   "source": [
    "import matplotlib\n",
    "import matplotlib.pyplot as plt\n",
    "import matplotlib.colors as colors\n",
    "import seaborn as sns\n",
    "from scipy import stats\n",
    "from scipy.cluster import hierarchy"
   ]
  },
  {
   "cell_type": "markdown",
   "metadata": {},
   "source": [
    "### 3.1 Pre-processing"
   ]
  },
  {
   "cell_type": "markdown",
   "metadata": {},
   "source": [
    "#### 3.1.1 Reformat GNN dataframes"
   ]
  },
  {
   "cell_type": "code",
   "execution_count": 346,
   "metadata": {},
   "outputs": [],
   "source": [
    "# Function to average GNN proportions by NUTS area and z-score columns\n",
    "def group_normalise_gnns(gnn_df):\n",
    "    # Group rows by NUTS area and take the average of their GNN scores\n",
    "    gnn_dfg = gnn_df.iloc[:,3:].groupby(gnn_df.place_of_birth).mean()\n",
    "    # Z-score GNN proportions\n",
    "    for col in list(gnn_dfg):\n",
    "        gnn_dfg[col] = stats.zscore(gnn_dfg[col])\n",
    "    return gnn_dfg\n",
    "\n",
    "# Remove nan or empty columns and rows that do not correspond to a NUTS area.\n",
    "# These result from individuals who have not been mapped to any NUTS-area\n",
    "def clean_gnn(gnn_dfg, poly_df):\n",
    "    for col in gnn_dfg.columns:\n",
    "        if str(col) not in list(poly_df['name']):\n",
    "            gnn_dfg = gnn_dfg.drop(col, axis=1)\n",
    "    for index in gnn_dfg:\n",
    "        if str(index) not in list(poly_df['name']):\n",
    "            gnn_dfg = gnn_dfg.drop(index)\n",
    "    return gnn_dfg"
   ]
  },
  {
   "cell_type": "code",
   "execution_count": 347,
   "metadata": {},
   "outputs": [],
   "source": [
    "gnn_nuts2_dfg = clean_gnn(group_normalise_gnns(gnn_nuts2_df), poly_df_nuts2)\n",
    "gnn_nuts3_dfg = clean_gnn(group_normalise_gnns(gnn_nuts3_df), poly_df_nuts3)"
   ]
  },
  {
   "cell_type": "markdown",
   "metadata": {},
   "source": [
    "#### 3.1.2 Import boundary data for Ireland"
   ]
  },
  {
   "cell_type": "code",
   "execution_count": 348,
   "metadata": {},
   "outputs": [],
   "source": [
    "area_path_RI = \"gadm36_IRL_shp/gadm36_IRL_0\"\n",
    "reader_RI = shpreader.Reader(area_path_RI)\n",
    "geometries_RI = list(reader_RI.geometries())\n",
    "names_RI = [record.attributes[\"NAME_0\"] for record in reader_RI.records()]"
   ]
  },
  {
   "cell_type": "markdown",
   "metadata": {},
   "source": [
    "### 3.2 Plot the NUTS-2 GNN matrix heatmap and UK geographical map color-coded by hierarchical clustering \n",
    "See Figure 5A, 5B on the tsinfer paper"
   ]
  },
  {
   "cell_type": "markdown",
   "metadata": {},
   "source": [
    "#### 3.2.1 Cluster NUTS-2 areas by hierarchical clustering and divide the resulting tree into *n* subtrees"
   ]
  },
  {
   "cell_type": "markdown",
   "metadata": {},
   "source": [
    "The aim of this section is to cluster the reference areas in `gnn_dfg` by hierachical clustering and divide the resulting tree into n subtrees or clusters. In (3.2.3), we create a map of the UK where each area is colour-coded based on the subtree it falls in."
   ]
  },
  {
   "cell_type": "code",
   "execution_count": 3,
   "metadata": {},
   "outputs": [],
   "source": [
    "# Function that hierarchically clusters a dataframe and outputs a tree object.\n",
    "def get_tree(df, method='average'):\n",
    "    row_linkage = hierarchy.linkage(df, method=method)\n",
    "    tree = hierarchy.to_tree(row_linkage, rd=True)\n",
    "    return tree\n",
    "\n",
    "# Function that takes as input a scipy tree object and a desired number of subtrees and outputs the list of nodes \n",
    "# at the root of each subtree. The function traverses the tree nodes starting from the root node and stops once\n",
    "# it has traversed a number of nodes equal to the number of desired subtrees.\n",
    "def get_cluster_nodes(tree, n_subtrees):\n",
    "    all_nodes = tree[1][::-1]  \n",
    "    nodes = []\n",
    "    for node in all_nodes:\n",
    "        if len(nodes)>=n_subtrees:break\n",
    "        if node in nodes:\n",
    "            nodes.remove(node)\n",
    "        nodes.extend([node.get_left(), node.get_right()])\n",
    "    return nodes\n",
    "\n",
    "# Function that takes as input a node id and returns the ids of all leaf nodes under that node.\n",
    "def get_node_leaves(node):\n",
    "    if node.is_leaf():\n",
    "        return [node.id]\n",
    "    leaves = node.right.pre_order(lambda x: x.id)+node.left.pre_order(lambda x: x.id)\n",
    "    return leaves\n",
    "\n",
    "# Function to split a tree into n subtrees.\n",
    "# The function takes as input a scipy hierarchical tree object and a desired number of subtrees.\n",
    "# It outputs 2d list of node ids corresponding to the ids of the leaf nodes in each subtree.\n",
    "def get_tree_clusters(tree, n_subtrees):\n",
    "    nodes = get_cluster_nodes(tree, n_subtrees)\n",
    "    leaves = []\n",
    "    for node in nodes:\n",
    "        leaves.append(get_node_leaves(node))\n",
    "    return leaves"
   ]
  },
  {
   "cell_type": "code",
   "execution_count": 350,
   "metadata": {},
   "outputs": [],
   "source": [
    "# Set number of subtrees\n",
    "n_subtrees = 6\n",
    "# Get tree object from hierarchical clustering of GNN matrix\n",
    "tree_nuts2 = get_tree(gnn_nuts2_dfg)\n",
    "# Divide tree into n subtrees (clusters) and get a list of the leaf nodes in each subtree\n",
    "tree_clusters_nuts2 = get_tree_clusters(tree_nuts2, n_subtrees)"
   ]
  },
  {
   "cell_type": "markdown",
   "metadata": {},
   "source": [
    "#### 3.2.2 Create a colourmap"
   ]
  },
  {
   "cell_type": "markdown",
   "metadata": {},
   "source": [
    "Here, we colour-code each NUTS-2 area based on the subtree it is located in."
   ]
  },
  {
   "cell_type": "code",
   "execution_count": 355,
   "metadata": {},
   "outputs": [],
   "source": [
    "# This function uses the tree object and the subtrees defined above and identifies the subtree each NUTS area is located in.\n",
    "def get_nuts_cluster(tree_clusters, gnn_dfg, poly_df):\n",
    "    poly_df['clusters'] = 0\n",
    "    for i in range(len(tree_clusters)):\n",
    "        for node_id in tree_clusters[i]:\n",
    "            node = gnn_dfg.index.values[node_id]\n",
    "#             index = poly_df.loc[poly_df['code']==node].index.values[0]\n",
    "            index = poly_df[poly_df['name']==node].index.values[0]\n",
    "            print(index)\n",
    "            poly_df.loc[index,'clusters'] = i\n",
    "    return poly_df\n",
    "\n",
    "# This function creates a colourmap based on the subtrees identified above and assign to each NUTS area a colour\n",
    "def get_colourmap(n_subtrees, poly_df):\n",
    "    cmap = plt.cm.get_cmap('Set2', n_subtrees+1)\n",
    "    colourmap = dict(zip(poly_df['code'], cmap(poly_df['clusters'])))\n",
    "    return colourmap"
   ]
  },
  {
   "cell_type": "code",
   "execution_count": null,
   "metadata": {},
   "outputs": [],
   "source": [
    "poly_df_nuts2 = get_nuts_cluster(tree_clusters_nuts2, gnn_nuts2_dfg, poly_df_nuts2)\n",
    "colourmap = get_colourmap(n_subtrees, poly_df_nuts2)"
   ]
  },
  {
   "cell_type": "markdown",
   "metadata": {},
   "source": [
    "#### 3.2.3 Plot a geographical map of the UK"
   ]
  },
  {
   "cell_type": "code",
   "execution_count": null,
   "metadata": {},
   "outputs": [],
   "source": [
    "fig, ax = plt.subplots(figsize=(10,20))\n",
    "projection = ccrs.OSGB()\n",
    "ax = plt.axes(projection=projection)\n",
    "ax.coastlines(resolution='10m', linewidth=1.6)\n",
    "\n",
    "# Plot polygons\n",
    "\n",
    "#Default parameters\n",
    "facecolor = [0.9375, 0.9375, 0.859375]\n",
    "edgecolor = 'black'\n",
    "linewidth=10\n",
    "# Row-specific parameters\n",
    "for index in poly_df_nuts2.index:\n",
    "    name = poly_df_nuts2.at[index,'code']\n",
    "    geometry = poly_df_nuts2.at[index,'geometry']\n",
    "    facecolor = colourmap[name]\n",
    "    ax.add_geometries([geometry], ccrs.PlateCarree(), facecolor=facecolor, edgecolor=edgecolor)    \n",
    "    \n",
    "# Add the coastline of Ireland\n",
    "facecolor = 'white'\n",
    "edgecolor = 'black'\n",
    "name = names_RI\n",
    "ax.add_geometries(geometries_RI, ccrs.PlateCarree(), facecolor=facecolor, edgecolor=edgecolor)\n",
    "\n",
    "plt.savefig(\"UK_map.pdf\")\n",
    "plt.show()"
   ]
  },
  {
   "cell_type": "markdown",
   "metadata": {},
   "source": [
    "#### 3.2.4 Plot a heatmap representation of the GNN matrix"
   ]
  },
  {
   "cell_type": "code",
   "execution_count": 385,
   "metadata": {},
   "outputs": [],
   "source": [
    "# Function to rotate poition of branchpoints in the hierarchical tree\n",
    "def rotate_linkage(linkage, index):\n",
    "    x, y = linkage[index][0:2]\n",
    "    linkage[index][0] = y\n",
    "    linkage[index][1] = x\n",
    "    \n",
    "# Function to rename NUTS areas by code instead of name\n",
    "def rename_gnn_sets(poly_df, gnn_dfg):\n",
    "    name_code_dict = dict(zip(poly_df['name'], poly_df['code']))\n",
    "    gnn_dfg.rename(columns=name_code_dict, inplace=True)\n",
    "    gnn_dfg.rename(index=name_code_dict, inplace=True)\n",
    "    return gnn_dfg"
   ]
  },
  {
   "cell_type": "code",
   "execution_count": null,
   "metadata": {
    "scrolled": false
   },
   "outputs": [],
   "source": [
    "gnn_nuts2_dfg = rename_gnn_sets(poly_df_nuts2, gnn_nuts2_dfg)\n",
    "\n",
    "row_linkage = scipy.cluster.hierarchy.linkage(gnn_nuts2_dfg, method=\"average\")\n",
    "rotate_linkage(row_linkage, -1)\n",
    "order = scipy.cluster.hierarchy.leaves_list(row_linkage)\n",
    "x_pop = gnn_nuts2_dfg.index.values[order]\n",
    "row_colors = pd.Series(gnn_nuts2_dfg.reindex(x_pop).index, index=gnn_nuts2_dfg.reindex(x_pop).index).map(colourmap)\n",
    "\n",
    "cg = sns.clustermap(gnn_nuts2_dfg[x_pop], row_linkage=row_linkage, col_cluster=False, row_colors=row_colors, figsize=(20, 20))\n",
    "cg.ax_row_dendrogram.set_visible(False)  # Set to True to display the dendrogram\n",
    "plt.savefig(\"gnn_heatmap.pdf\")"
   ]
  },
  {
   "cell_type": "markdown",
   "metadata": {},
   "source": [
    "**3.2 Output files:**\n",
    "* `UK_map.pdf` - Geographical map of the UK divided into NUTS-2 areas, where each area is colour-coded based on its position in the hierarchical tree.\n",
    "* `gnn_heatmap.pdf` - Heatmap plot of the NUTS-2 GNN matrix."
   ]
  },
  {
   "cell_type": "markdown",
   "metadata": {},
   "source": [
    "### 3.3 Plot the geographical map of a specific row of the NUTS-3 GNN matrix\n",
    "See Figure 5 C,D,E on the tsinfer paper"
   ]
  },
  {
   "cell_type": "markdown",
   "metadata": {},
   "source": [
    "In this part we use `gnn_nuts3_dfg`to plot a geographical representation of the GNN proportions of a specific NUTS-3 area."
   ]
  },
  {
   "cell_type": "code",
   "execution_count": 386,
   "metadata": {},
   "outputs": [],
   "source": [
    "def transpose_df(df):\n",
    "    df_t = df.transpose()\n",
    "    df_t.index.name = df.index.name\n",
    "    return df_t"
   ]
  },
  {
   "cell_type": "code",
   "execution_count": 382,
   "metadata": {},
   "outputs": [],
   "source": [
    "# Transpose GNN matrix to plot a column. This facilitates the manipulation of the dataframe.\n",
    "gnn_nuts3_dfg_t = transpose_df(gnn_nuts3_dfg)"
   ]
  },
  {
   "cell_type": "code",
   "execution_count": 380,
   "metadata": {},
   "outputs": [],
   "source": [
    "def plot_GNN_row(gnn_dfg_t, poly_df, nuts_area):\n",
    "    \n",
    "    # Extract column containing to the GNN proportions of the indicated NUTS area\n",
    "    area_gnn = poly_df.merge(gnn_dfg_t[nuts_area], left_on='name', right_on='place_of_birth')\n",
    "\n",
    "    # Define log-normalization scale based on min and max values in the gnn matrix\n",
    "    vmin = gnn_dfg_t.loc[gnn_dfg_t.stack().idxmin()]\n",
    "    vmax = gnn_dfg_t.loc[gnn_dfg_t.stack().idxmax()]\n",
    "    diff = 1-vmin     # translate values by 1\n",
    "    norm = colors.LogNorm(vmin=vmin+diff, vmax=vmax+diff)\n",
    "    \n",
    "    # Create colourmap \n",
    "    cmap = plt.get_cmap('pink_r') # more colormaps here: https://matplotlib.org/3.1.0/gallery/color/colormap_reference.html\n",
    "    colours = cmap(norm((area_gnn[nuts_area].fillna(0).values)+diff))\n",
    "    colourmap = dict(zip(area_gnn['name'], colours))\n",
    "    \n",
    "    # Plot\n",
    "    fig, ax = plt.subplots(figsize=(10,20))\n",
    "    projection = ccrs.OSGB()\n",
    "    ax = plt.axes(projection=projection)\n",
    "    edgecolor = None\n",
    "    ax.coastlines(resolution='10m', linewidth=0.8)\n",
    "    # Plot polygons\n",
    "    # Default parameters\n",
    "    facecolor = [0.9375, 0.9375, 0.859375]\n",
    "    edgecolor = None\n",
    "    # Row-specific parameters\n",
    "    for index in area_gnn.index:\n",
    "        facecolor = colours[index]\n",
    "        geometry = area_gnn.at[index,'geometry']\n",
    "        ax.add_geometries([geometry], ccrs.PlateCarree(),facecolor=facecolor, edgecolor=edgecolor)\n",
    "    \n",
    "    # Add Ireland coastline\n",
    "    facecolor = 'white'\n",
    "    edgecolor = None\n",
    "    name = names_RI\n",
    "    ax.add_geometries(geometries_RI, ccrs.PlateCarree(), facecolor=facecolor, edgecolor=edgecolor)\n",
    "    \n",
    "    names = list(poly_df['name'])\n",
    "    geometries = list(poly_df['geometry'])\n",
    "    area_index = names.index(nuts_area)\n",
    "    point = geometries[area_index].centroid\n",
    "    x = point.coords[0][0]\n",
    "    y = point.coords[0][1]\n",
    "    ax.text(x, y, nuts_area, fontsize=14, fontweight='bold', transform=ccrs.PlateCarree())\n",
    "    \n",
    "    # Add colourbar    \n",
    "    mapper = matplotlib.cm.ScalarMappable(norm=norm, cmap=cmap)\n",
    "    mapper.set_array(list(area_gnn[nuts_area]))\n",
    "    plt.colorbar(mapper, shrink=0.6, ticks=[1,2,4,6,8,10,12,14], format='%.0f')\n",
    "    \n",
    "    plt.savefig(\"gnn_row_map_\"+nuts_area+\".pdf\")\n",
    "    plt.show()"
   ]
  },
  {
   "cell_type": "code",
   "execution_count": null,
   "metadata": {},
   "outputs": [],
   "source": [
    "# Plot row of the GNN matrix\n",
    "# Input NUTS-3 area name below. A list of all area names can be found in the dataframe poly_df_nuts3 or in the file \"UK_NUTS_Level_3_January_2018_Names_and_Countries.csv\".\n",
    "nuts_area = \"North Yorkshire CC\" \n",
    "plot_GNN_row(gnn_nuts3_dfg_t, poly_df_nuts3, nuts_area)"
   ]
  },
  {
   "cell_type": "markdown",
   "metadata": {},
   "source": [
    "**3.3 Output file:**\n",
    "* `gnn_row_map_nuts_area.pdf` - Geographical representation of the GNN proportions of a specific NUTS-3 area (generated by plotting a row of the NUTS-3 GNN matrix)."
   ]
  },
  {
   "cell_type": "markdown",
   "metadata": {},
   "source": [
    "---"
   ]
  }
 ],
 "metadata": {
  "kernelspec": {
   "display_name": "Python 3",
   "language": "python",
   "name": "python3"
  },
  "language_info": {
   "codemirror_mode": {
    "name": "ipython",
    "version": 3
   },
   "file_extension": ".py",
   "mimetype": "text/x-python",
   "name": "python",
   "nbconvert_exporter": "python",
   "pygments_lexer": "ipython3",
   "version": "3.7.2"
  },
  "toc": {
   "base_numbering": 1,
   "nav_menu": {},
   "number_sections": false,
   "sideBar": false,
   "skip_h1_title": true,
   "title_cell": "Table of Contents",
   "title_sidebar": "Contents",
   "toc_cell": false,
   "toc_position": {
    "height": "427px",
    "left": "1911px",
    "top": "179px",
    "width": "627px"
   },
   "toc_section_display": true,
   "toc_window_display": true
  }
 },
 "nbformat": 4,
 "nbformat_minor": 2
}<|MERGE_RESOLUTION|>--- conflicted
+++ resolved
@@ -37,11 +37,8 @@
    "source": [
     "This notebook contains the code for plotting Figure 5 of the publication 'Inferring whole-genome histories in large population datasets'. The aim of this analysis was to assess the performance of [tsinfer](https://tsinfer.readthedocs.io/en/latest/) on vast data sets such as the UK Biobank which comprises the SNP array data of ~500K individuals.\n",
     "\n",
-<<<<<<< HEAD
-    "With [tsinfer](https://tsinfer.readthedocs.io/en/latest/), we constructed a tree sequence for the UK Biobank (UKB) on human chromosme 20. Note that this notebook does not include the code for constructing the tree sequence. We used the tree sequence to characterise ancestral relationships between UKB individuals by computing the GNN proportions of each individual (see paper Methods for an explanation of Genealogical Nearest Neighbors). We then generated plots to (1) visualise the population structure resulting from the GNN structure of the tree sequence and (2) characterise the relationship between geographical proximity of birth locations and genetic relatedness. Please refer to the publication above for further discussion."
-=======
+<
     "With [tsinfer](https://tsinfer.readthedocs.io/en/latest/), we constructed a tree sequence for the UK Biobank (UKB) on human chromosome 20. Note that this notebook does not include the code for constructing the tree sequence. We used the tree sequence to characterise ancestral relationships between UKB individuals by computing the GNN proportions of each individual (see paper for discussion on GNNs). We then generated plots to (1) visualise the population structure resulting from the GNN structure of the tree sequence and (2) characterise the relationship between geographical proximity of birth locations and genetic relatedness. Please refer to the publication above for further discussion."
->>>>>>> e34c2eb8
    ]
   },
   {
